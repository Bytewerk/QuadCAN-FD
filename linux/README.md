--- conflicted
+++ resolved
@@ -14,20 +14,12 @@
 sudo depmod -a
 ```
 
-<<<<<<< HEAD
 # compile and install device tree overlay
+```
 sudo dtc -@ -I dts -O dtb -o /boot/overlays/4xMCP2517FD.dtbo 4xMCP2517FD.dts
+```
 
 # activate device tree overlay
+```
 sudo sh -c 'echo "dtoverlay=4xMCP2517FD" >> /boot/config.txt'
-=======
-### compile and install device tree overlay
-```
-sudo dtc -@ -I dts -O dtb -o /boot/overlay/4xMCP2517FD.dtbo 4xMCP2517FD.dts
-```
-
-### activate device tree overlay
-```
-sudo sh -c 'echo "dtoverlay = 4xMCP2517FD" >> /boot/config.txt'
-```
->>>>>>> 8c882889
+```